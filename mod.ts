--- conflicted
+++ resolved
@@ -186,25 +186,6 @@
 }
 
 const getTrayPath = async () => {
-<<<<<<< HEAD
-  let binName;
-  switch (Deno.build.os) {
-    case 'windows':
-      binName = `${url}/tray_windows.exe`;
-      break;
-    case 'darwin':
-      binName = `${url}/tray_darwin`;
-      break;
-    case 'linux':
-      binName = `${url}/tray_linux`;
-      break;
-    default:
-      // Handle unsupported OS here
-      binName = '';
-      break;
-  }
-  const file = await downloadAndCache(binName);
-=======
   let binName: string;
   const { arch, os } = Deno.build;
 
@@ -227,7 +208,6 @@
     default:
       throw new Error('Unsupported OS for tray application');
   }
->>>>>>> dc21cf5b
 
   const file = await downloadAndCache(binName);
   return file.path;
